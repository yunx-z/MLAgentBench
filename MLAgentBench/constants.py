import os

ALL_BASE_RUNTIME = {
        "base-competition" : {
            "dev" : 100,
            "test" : 100,
            },
        "llm-merging" : {
            "dev" : 3447.39514565467,
            "test" : 1811.927922,
            },
        "backdoor-trigger-recovery" : {
            "dev" : 481.1659276,
            "test" : 429.746381,
            "debug" : 400,
            },
        "perception_temporal_action_loc" : {
            "dev" : 1025.33,
            "test" : 313.69,
        },
        # TODO: add the runtime (unit in seconds) of your new tasks here.
        "meta-learning": {
            "val" : 16.12773323059082,
            "test" : 27.63893985748291
        }
    }

ALL_BASE_PERFORMANCE = {
        "base-competition" : {
            "dev" : 0.5,
            "test" : 0.5,
            },
        "llm-merging" : {
            # range 0-1
            "dev" : 0.73,
            "test" : 0.49,
            },
        "backdoor-trigger-recovery" : {
            # range 0-100
            "dev" : 8.331147359458377,
            "test" : 12.972998823683664,
            "debug" : 2,
            },
        "perception_temporal_action_loc" : {
            # range 0-1
            "dev" : 0.2359,
            "test" : 0.1234,
        },
        # TODO: add the baseline performance of your new tasks here.
        "meta-learning": {
            # range 0-1
            "val" : 0.1886189034134081,
            "test" : 0.3657513612634356
        }
    }


<<<<<<< HEAD
MLR_BENCH_DIR = "/data2/gdmurphy/MLAgentBench" # absolute path
=======

MLR_BENCH_DIR = os.getenv("MLR_BENCH_DIR", "~/MLAgentBench") # absolute path is preferred
>>>>>>> 7f444920
<|MERGE_RESOLUTION|>--- conflicted
+++ resolved
@@ -55,9 +55,5 @@
     }
 
 
-<<<<<<< HEAD
-MLR_BENCH_DIR = "/data2/gdmurphy/MLAgentBench" # absolute path
-=======
 
-MLR_BENCH_DIR = os.getenv("MLR_BENCH_DIR", "~/MLAgentBench") # absolute path is preferred
->>>>>>> 7f444920
+MLR_BENCH_DIR = os.getenv("MLR_BENCH_DIR", "~/MLAgentBench") # absolute path is preferred