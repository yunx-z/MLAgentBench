--- conflicted
+++ resolved
@@ -17,15 +17,12 @@
         "perception_temporal_action_loc" : {
             "dev" : 1238.63,
             "test" : 361.45,
-<<<<<<< HEAD
             "debug" : 100,
         },
         "machine_unlearning":{
             "dev": 517.7307,
             "test": 233, # random number, ignore
             "debug": 233,
-=======
->>>>>>> e6e8162b
         },
         # TODO: add the runtime (unit in seconds) of your new tasks here.
         "meta-learning": {
@@ -54,7 +51,6 @@
             # range 0-1
             "dev" : 0.237,
             "test" : 0.126,
-<<<<<<< HEAD
             "debug" : 0.2
         },
          "machine_unlearning":{
@@ -62,8 +58,6 @@
             "dev": 0.0542,
             "test": 0.0611,
             "debug": 233,
-=======
->>>>>>> e6e8162b
         },
         # TODO: add the baseline performance of your new tasks here.
         "meta-learning" : {
